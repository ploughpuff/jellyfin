--- conflicted
+++ resolved
@@ -1107,10 +1107,7 @@
             var requiresNativeControls = !self.enableCustomVideoControls();
 
             // Can't autoplay in these browsers so we need to use the full controls
-            if (requiresNativeControls && AppInfo.isNativeApp && $.browser.android) {
-                html += '<video data-viblast-key="N8FjNTQ3NDdhZqZhNGI5NWU5ZTI=" class="itemVideo" id="itemVideo" preload="metadata" autoplay="autoplay" crossorigin="anonymous" ' + posterCode + ' webkit-playsinline>';
-            }
-            else if (requiresNativeControls) {
+            if (requiresNativeControls) {
                 html += '<video data-viblast-key="N8FjNTQ3NDdhZqZhNGI5NWU5ZTI=" class="itemVideo" id="itemVideo" preload="metadata" autoplay="autoplay" crossorigin="anonymous" controls="controls"' + posterCode + ' webkit-playsinline>';
             }
             else {
@@ -1201,27 +1198,7 @@
 
             $(mediaRenderer).on("volumechange.mediaplayerevent", function (e) {
 
-<<<<<<< HEAD
-                // Appending #t=xxx to the query string doesn't seem to work with HLS
-                if (startPositionInSeekParam && this.currentSrc && this.currentSrc.toLowerCase().indexOf('.m3u8') != -1) {
-                    var element = this;
-                    setTimeout(function () {
-                        element.currentTime = startPositionInSeekParam;
-                    }, 3000);
-                }
-
-                if (requiresNativeControls) {
-                    $(this).attr('controls', 'controls');
-                }
-
-            }).on("volumechange.mediaplayerevent", function (e) {
-
-                var vol = this.volume;
-
-                updateVolumeButtons(vol);
-=======
                 updateVolumeButtons(this.volume());
->>>>>>> 984e4967
 
             }).one("playing.mediaplayerevent", function () {
 
