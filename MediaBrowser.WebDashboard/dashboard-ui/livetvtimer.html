﻿<!DOCTYPE html>
<html>
<head>
    <title>${TitleMediaBrowser}</title>
</head>
<body>
    <div id="liveTvTimerPage" data-role="page" class="page libraryPage liveTvPage" data-theme="b" data-contextname="${HeaderLiveTv}">
        <div class="libraryViewNav">
            <a href="livetvsuggested.html">${TabSuggested}</a>
            <a href="livetvguide.html">${TabGuide}</a>
            <a href="livetvchannels.html">${TabChannels}</a>
            <a href="livetvrecordings.html">${TabRecordings}</a>
            <a href="livetvtimers.html" class="ui-btn-active">${TabScheduled}</a>
            <a href="livetvseriestimers.html">${TabSeries}</a>
        </div>
        <div data-role="content">

            <div class="readOnlyContent" style="margin: 0 auto;">
                <div>
                    <div style="display: none; vertical-align: top; margin-right: 1em; padding-top: 1em;" class="timerPageImageContainer">
                    </div>
                    <div style="display: inline-block; vertical-align: middle;">
                        <p><span class="itemName inlineItemName"></span><span class="itemMiscInfo" style="display: inline;"></span></p>
                        <p class="itemEpisodeName"></p>
                        <p class="itemMiscInfo miscTvProgramInfo"></p>
                        <p>
                            <span class="itemCommunityRating"></span>
                        </p>
                        <p class="itemGenres"></p>
                    </div>
                </div>
                <p class="itemOverview"></p>

                <p style="margin-top: 2em;">
                    <span class="timerStatus"></span>
                </p>

            </div>
            <br />
            <form class="liveTvTimerForm" style="margin: 0 auto;">

                <div data-role="collapsible" data-mini="true">
                    <h3>${HeaderPrePostPadding}</h3>
                    <div>
                        <br />
                        <ul data-role="listview" class="ulForm">
                            <li>
<<<<<<< HEAD
                                <label for="txtPrePaddingSeconds">${LabelPrePaddingMinutes}</label>
                                <input type="number" id="txtPrePaddingSeconds" pattern="[0-9]*" required="required" min="0" step="1" />
=======
                                <label for="txtPrePaddingMinutes">${LabelPrePaddingMinutes}</label>
                                <input type="number" id="txtPrePaddingMinutes" pattern="[0-9]*" required="required" min="0" max="30" step="1" />
>>>>>>> 7a8fe94f
                            </li>
                            <li>
                                <input type="checkbox" data-mini="true" id="chkPrePaddingRequired" />
                                <label for="chkPrePaddingRequired">${OptionPrePaddingRequired}</label>
                            </li>
                            <li>
                                <div style="height: .5em;"></div>
                            </li>
                            <li>
<<<<<<< HEAD
                                <label for="txtPostPaddingSeconds">${LabelPostPaddingMinutes}</label>
                                <input type="number" id="txtPostPaddingSeconds" pattern="[0-9]*" required="required" min="0" step="1" />
=======
                                <label for="txtPostPaddingMinutes">${LabelPostPaddingMinutes}</label>
                                <input type="number" id="txtPostPaddingMinutes" pattern="[0-9]*" required="required" min="0" max="30" step="1" />
>>>>>>> 7a8fe94f
                            </li>
                            <li>
                                <input type="checkbox" data-mini="true" id="chkPostPaddingRequired" />
                                <label for="chkPostPaddingRequired">${OptionPostPaddingRequired}</label>
                            </li>
                        </ul>
                    </div>
                </div>
                <br />
                <br />

                <ul data-role="listview" class="ulForm">
                    <li>
                        <button type="submit" data-theme="a" data-icon="check" data-mini="true">
                            ${ButtonSave}
                        </button>
                        <button type="button" onclick="Dashboard.navigate('livetvtimers.html');" data-icon="delete" data-mini="true">
                            ${ButtonCancel}
                        </button>
                    </li>
                </ul>
                <p style="border-top: 1px solid #444; padding-top: .5em; margin-top: 3em;">
                    <button id="btnCancelTimer" type="button" data-mini="true" data-icon="delete">${ButtonCancelRecording}</button>
                </p>
            </form>

        </div>
        <script type="text/javascript">
            $('.liveTvTimerForm').off('submit', LiveTvTimerPage.onSubmit).on('submit', LiveTvTimerPage.onSubmit);
        </script>

    </div>
</body>
</html><|MERGE_RESOLUTION|>--- conflicted
+++ resolved
@@ -45,13 +45,8 @@
                         <br />
                         <ul data-role="listview" class="ulForm">
                             <li>
-<<<<<<< HEAD
-                                <label for="txtPrePaddingSeconds">${LabelPrePaddingMinutes}</label>
-                                <input type="number" id="txtPrePaddingSeconds" pattern="[0-9]*" required="required" min="0" step="1" />
-=======
                                 <label for="txtPrePaddingMinutes">${LabelPrePaddingMinutes}</label>
-                                <input type="number" id="txtPrePaddingMinutes" pattern="[0-9]*" required="required" min="0" max="30" step="1" />
->>>>>>> 7a8fe94f
+                                <input type="number" id="txtPrePaddingMinutes" pattern="[0-9]*" required="required" min="0" step="1" />
                             </li>
                             <li>
                                 <input type="checkbox" data-mini="true" id="chkPrePaddingRequired" />
@@ -61,13 +56,8 @@
                                 <div style="height: .5em;"></div>
                             </li>
                             <li>
-<<<<<<< HEAD
-                                <label for="txtPostPaddingSeconds">${LabelPostPaddingMinutes}</label>
-                                <input type="number" id="txtPostPaddingSeconds" pattern="[0-9]*" required="required" min="0" step="1" />
-=======
                                 <label for="txtPostPaddingMinutes">${LabelPostPaddingMinutes}</label>
-                                <input type="number" id="txtPostPaddingMinutes" pattern="[0-9]*" required="required" min="0" max="30" step="1" />
->>>>>>> 7a8fe94f
+                                <input type="number" id="txtPostPaddingMinutes" pattern="[0-9]*" required="required" min="0" step="1" />
                             </li>
                             <li>
                                 <input type="checkbox" data-mini="true" id="chkPostPaddingRequired" />
