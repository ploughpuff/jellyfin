--- conflicted
+++ resolved
@@ -30,9 +30,6 @@
     </TranscodingProfile>
   </TranscodingProfiles>
   <ContainerProfiles />
-<<<<<<< HEAD
-=======
   <CodecProfiles />
->>>>>>> 9d96c66c
   <MediaProfiles />
 </Profile>